--- conflicted
+++ resolved
@@ -5,10 +5,8 @@
 from sklearn.metrics import accuracy_score
 import matplotlib.pyplot as plt
 from Adam import AdamOptim
-<<<<<<< HEAD
 from irls_optimizer import IRLS
-=======
->>>>>>> 80cdc5e1
+
 
 class LogisticRegression:
     """
@@ -71,7 +69,6 @@
                 z = np.dot(X_batch, self.weights) + self.bias
                 a = self.sigmoid(z)
 
-<<<<<<< HEAD
                 if isinstance(optimizer, AdamOptim):
                     dw = np.dot(X_batch.T, (a - y_batch)) / batch_size
                     db = np.mean(a - y_batch)
@@ -80,9 +77,7 @@
                 elif isinstance(optimizer, IRLS):
                     B = np.concatenate([np.array([self.bias]), self.weights])
                     self.weights, self.bias = optimizer.update(B, X, y)
-
-=======
->>>>>>> 80cdc5e1
+                
                 batch_loss = -np.mean(y_batch * np.log(a) + (1 - y_batch) * np.log(1 - a))
                 epoch_loss += batch_loss
 
